#!/bin/bash
# 该脚本用于从源码构建WeKnora的所有Docker镜像

# 设置颜色
GREEN='\033[0;32m'
YELLOW='\033[1;33m'
RED='\033[0;31m'
BLUE='\033[0;34m'
NC='\033[0m' # 无颜色

# 获取项目根目录（脚本所在目录的上一级）
SCRIPT_DIR="$( cd "$( dirname "${BASH_SOURCE[0]}" )" && pwd )"
PROJECT_ROOT="$( cd "$SCRIPT_DIR/.." && pwd )"

# 版本信息
VERSION="1.0.0"
SCRIPT_NAME=$(basename "$0")

# 显示帮助信息
show_help() {
    echo -e "${GREEN}WeKnora 镜像构建脚本 v${VERSION}${NC}"
    echo -e "${GREEN}用法:${NC} $0 [选项]"
    echo "选项:"
    echo "  -h, --help     显示帮助信息"
    echo "  -a, --all      构建所有镜像（默认）"
    echo "  -p, --app      仅构建应用镜像"
    echo "  -d, --docreader 仅构建文档读取器镜像"
    echo "  -f, --frontend 仅构建前端镜像"
    echo "  -c, --clean    清理所有本地镜像"
    echo "  -v, --version  显示版本信息"
    exit 0
}

# 显示版本信息
show_version() {
    echo -e "${GREEN}WeKnora 镜像构建脚本 v${VERSION}${NC}"
    exit 0
}

# 日志函数
log_info() {
    echo -e "${BLUE}[INFO]${NC} $1"
}

log_warning() {
    echo -e "${YELLOW}[WARNING]${NC} $1"
}

log_error() {
    echo -e "${RED}[ERROR]${NC} $1"
}

log_success() {
    echo -e "${GREEN}[SUCCESS]${NC} $1"
}

# 检查Docker是否已安装
check_docker() {
    log_info "检查Docker环境..."
    
    if ! command -v docker &> /dev/null; then
        log_error "未安装Docker，请先安装Docker"
        return 1
    fi
    
    # 检查Docker服务运行状态
    if ! docker info &> /dev/null; then
        log_error "Docker服务未运行，请启动Docker服务"
        return 1
    fi
    
    log_success "Docker环境检查通过"
    return 0
}

# 检测平台
check_platform() {
    log_info "检测系统平台信息..."
    if [ "$(uname -m)" = "x86_64" ]; then
        export PLATFORM="linux/amd64"
        export TARGETARCH="amd64"
    elif [ "$(uname -m)" = "aarch64" ] || [ "$(uname -m)" = "arm64" ]; then
        export PLATFORM="linux/arm64"
        export TARGETARCH="arm64"
    else
        log_warning "未识别的平台类型：$(uname -m)，将使用默认平台 linux/amd64"
        export PLATFORM="linux/amd64"
        export TARGETARCH="amd64"
    fi
    log_info "当前平台：$PLATFORM"
    log_info "当前架构：$TARGETARCH"
}

# 构建应用镜像
build_app_image() {
    log_info "构建应用镜像 (weknora-app)..."
    
    cd "$PROJECT_ROOT"
    
    docker build \
        --platform $PLATFORM \
        --build-arg GOPRIVATE_ARG=${GOPRIVATE:-""} \
        --build-arg GOPROXY_ARG=${GOPROXY:-"https://goproxy.cn,direct"} \
        --build-arg GOSUMDB_ARG=${GOSUMDB:-"off"} \
        -f docker/Dockerfile.app \
        -t wechatopenai/weknora-app:latest \
        .
    
    if [ $? -eq 0 ]; then
        log_success "应用镜像构建成功"
        return 0
    else
        log_error "应用镜像构建失败"
        return 1
    fi
}

# 构建文档读取器镜像
build_docreader_image() {
    log_info "构建文档读取器镜像 (weknora-docreader)..."
    
    cd "$PROJECT_ROOT"
    
    docker build \
        --platform $PLATFORM \
<<<<<<< HEAD
=======
        --build-arg PLATFORM=$PLATFORM \
>>>>>>> c2d52a93
        --build-arg TARGETARCH=$TARGETARCH \
        -f docker/Dockerfile.docreader \
        -t wechatopenai/weknora-docreader:latest \
        .
    
    if [ $? -eq 0 ]; then
        log_success "文档读取器镜像构建成功"
        return 0
    else
        log_error "文档读取器镜像构建失败"
        return 1
    fi
}

# 构建前端镜像
build_frontend_image() {
    log_info "构建前端镜像 (weknora-ui)..."
    
    cd "$PROJECT_ROOT"
    
    docker build \
        --platform $PLATFORM \
        -f frontend/Dockerfile \
        -t wechatopenai/weknora-ui:latest \
        frontend/
    
    if [ $? -eq 0 ]; then
        log_success "前端镜像构建成功"
        return 0
    else
        log_error "前端镜像构建失败"
        return 1
    fi
}

# 构建所有镜像
build_all_images() {
    log_info "开始构建所有镜像..."
    
    local app_result=0
    local docreader_result=0
    local frontend_result=0
    
    # 构建应用镜像
    build_app_image
    app_result=$?
    
    # 构建文档读取器镜像
    build_docreader_image
    docreader_result=$?
    
    # 构建前端镜像
    build_frontend_image
    frontend_result=$?
    
    # 显示构建结果
    echo ""
    log_info "=== 构建结果 ==="
    if [ $app_result -eq 0 ]; then
        log_success "✓ 应用镜像构建成功"
    else
        log_error "✗ 应用镜像构建失败"
    fi
    
    if [ $docreader_result -eq 0 ]; then
        log_success "✓ 文档读取器镜像构建成功"
    else
        log_error "✗ 文档读取器镜像构建失败"
    fi
    
    if [ $frontend_result -eq 0 ]; then
        log_success "✓ 前端镜像构建成功"
    else
        log_error "✗ 前端镜像构建失败"
    fi
    
    if [ $app_result -eq 0 ] && [ $docreader_result -eq 0 ] && [ $frontend_result -eq 0 ]; then
        log_success "所有镜像构建完成！"
        return 0
    else
        log_error "部分镜像构建失败"
        return 1
    fi
}

# 清理本地镜像
clean_images() {
    log_info "清理本地WeKnora镜像..."
    
    # 停止相关容器
    log_info "停止相关容器..."
    docker stop $(docker ps -q --filter "ancestor=wechatopenai/weknora-app:latest" 2>/dev/null) 2>/dev/null || true
    docker stop $(docker ps -q --filter "ancestor=wechatopenai/weknora-docreader:latest" 2>/dev/null) 2>/dev/null || true
    docker stop $(docker ps -q --filter "ancestor=wechatopenai/weknora-ui:latest" 2>/dev/null) 2>/dev/null || true
    
    # 删除相关容器
    log_info "删除相关容器..."
    docker rm $(docker ps -aq --filter "ancestor=wechatopenai/weknora-app:latest" 2>/dev/null) 2>/dev/null || true
    docker rm $(docker ps -aq --filter "ancestor=wechatopenai/weknora-docreader:latest" 2>/dev/null) 2>/dev/null || true
    docker rm $(docker ps -aq --filter "ancestor=wechatopenai/weknora-ui:latest" 2>/dev/null) 2>/dev/null || true
    
    # 删除镜像
    log_info "删除本地镜像..."
    docker rmi wechatopenai/weknora-app:latest 2>/dev/null || true
    docker rmi wechatopenai/weknora-docreader:latest 2>/dev/null || true
    docker rmi wechatopenai/weknora-ui:latest 2>/dev/null || true
    
    docker image prune -f
    
    log_success "镜像清理完成"
    return 0
}

# 解析命令行参数
BUILD_ALL=false
BUILD_APP=false
BUILD_DOCREADER=false
BUILD_FRONTEND=false
CLEAN_IMAGES=false

# 没有参数时默认构建所有镜像
if [ $# -eq 0 ]; then
    BUILD_ALL=true
fi

while [ "$1" != "" ]; do
    case $1 in
        -h | --help )       show_help
                            ;;
        -a | --all )        BUILD_ALL=true
                            ;;
        -p | --app )        BUILD_APP=true
                            ;;
        -d | --docreader )  BUILD_DOCREADER=true
                            ;;
        -f | --frontend )   BUILD_FRONTEND=true
                            ;;
        -c | --clean )      CLEAN_IMAGES=true
                            ;;
        -v | --version )    show_version
                            ;;
        * )                 log_error "未知选项: $1"
                            show_help
                            ;;
    esac
    shift
done

# 检查Docker环境
check_docker
if [ $? -ne 0 ]; then
    exit 1
fi

# 检测平台
check_platform

# 执行清理操作
if [ "$CLEAN_IMAGES" = true ]; then
    clean_images
    exit $?
fi

# 执行构建操作
if [ "$BUILD_ALL" = true ]; then
    build_all_images
    exit $?
fi

if [ "$BUILD_APP" = true ]; then
    build_app_image
    exit $?
fi

if [ "$BUILD_DOCREADER" = true ]; then
    build_docreader_image
    exit $?
fi

if [ "$BUILD_FRONTEND" = true ]; then
    build_frontend_image
    exit $?
fi

exit 0 <|MERGE_RESOLUTION|>--- conflicted
+++ resolved
@@ -123,10 +123,7 @@
     
     docker build \
         --platform $PLATFORM \
-<<<<<<< HEAD
-=======
         --build-arg PLATFORM=$PLATFORM \
->>>>>>> c2d52a93
         --build-arg TARGETARCH=$TARGETARCH \
         -f docker/Dockerfile.docreader \
         -t wechatopenai/weknora-docreader:latest \
